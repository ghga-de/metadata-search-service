--- conflicted
+++ resolved
@@ -20,18 +20,10 @@
             --cov="${{ steps.common.outputs.MAIN_SRC_DIR }}" \
             --cov-report=xml
 
-<<<<<<< HEAD
-      - name: Upload coverage to Codecov
-        uses: codecov/codecov-action@v2
-        with:
-          fail_ci_if_error: true
-          verbose: true
-=======
       - id: coveralls
         name: Upload coverage to coveralls
         env:
           GITHUB_TOKEN: ${{ secrets.GITHUB_TOKEN }}
         run: |
           pip3 install --upgrade coveralls
-          coveralls --service=github
->>>>>>> 669bc42d
+          coveralls --service=github